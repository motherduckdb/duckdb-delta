--- conflicted
+++ resolved
@@ -4,29 +4,4 @@
 duckdb_extension_load(delta
     SOURCE_DIR ${CMAKE_CURRENT_LIST_DIR}
     LOAD_TESTS
-<<<<<<< HEAD
-)
-
-# Build the httpfs extension to test with s3/http
-duckdb_extension_load(httpfs)
-
-## Build the azure extension to test with azure
-#duckdb_extension_load(azure
-#        LOAD_TESTS
-#        GIT_URL https://github.com/duckdb/duckdb_azure
-#        GIT_TAG d92b3b87ff06e6694883b1a6dbf684eeefedd609
-#)
-#
-## Build the aws extension to test with credential providers
-#duckdb_extension_load(aws
-#        LOAD_TESTS
-#        GIT_URL https://github.com/duckdb/duckdb_aws
-#        GIT_TAG 42c78d3f99e1a188a2b178ea59e3c17907af4fb2
-#)
-
-# Build the tpch and tpcds extension for testing/benchmarking
-duckdb_extension_load(tpch)
-duckdb_extension_load(tpcds)
-=======
-)
->>>>>>> bdd8f264
+)