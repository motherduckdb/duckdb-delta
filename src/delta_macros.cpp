--- conflicted
+++ resolved
@@ -44,15 +44,11 @@
     tpcds_queries() as tpcds_queries on tpcds_queries."query"=query_string
 )";
 
-<<<<<<< HEAD
-void DeltaMacros::RegisterTableMacro(ExtensionLoader &loader, const string &name, const string &query,
-=======
 static constexpr auto FILE_COPY_MACRO = R"(
     select write_blob("dst_dir" || filename[length("src_dir")+1:], content) from read_blob( "src_dir" || '/**')
 )";
 
-void DeltaMacros::RegisterTableMacro(DatabaseInstance &db, const string &name, const string &query,
->>>>>>> c249eaf5
+void DeltaMacros::RegisterTableMacro(ExtensionLoader &loader, const string &name, const string &query,
                                      const vector<string> &params, const child_list_t<Value> &named_params) {
 	Parser parser;
 	parser.ParseQuery(query);
@@ -95,14 +91,9 @@
 	}
 
 	// Register Table Macros
-<<<<<<< HEAD
 	RegisterTableMacro(loader, "delta_filter_pushdown_log", DELTA_FILTER_PUSHDOWN_MACRO, {}, {});
 	RegisterTableMacro(loader, "delta_filter_pushdown_log_tpcds", DELTA_FILTER_PUSHDOWN_MACRO_TPCDS, {}, {});
-=======
-	RegisterTableMacro(instance, "delta_filter_pushdown_log", DELTA_FILTER_PUSHDOWN_MACRO, {}, {});
-	RegisterTableMacro(instance, "delta_filter_pushdown_log_tpcds", DELTA_FILTER_PUSHDOWN_MACRO_TPCDS, {}, {});
-	RegisterTableMacro(instance, "copy_dir", FILE_COPY_MACRO, {"src_dir", "dst_dir"}, {});
->>>>>>> c249eaf5
+	RegisterTableMacro(loader, "copy_dir", FILE_COPY_MACRO, {"src_dir", "dst_dir"}, {});
 }
 
 }; // namespace duckdb