--- conflicted
+++ resolved
@@ -44,7 +44,6 @@
 };
 
 static void LoadInternal(DatabaseInstance &instance) {
-<<<<<<< HEAD
     // Load functions
     for (const auto &function : DeltaFunctions::GetTableFunctions(instance)) {
         ExtensionUtil::RegisterFunction(instance, function);
@@ -53,12 +52,6 @@
     // Register the "single table" delta catalog (to ATTACH a single delta table)
     auto &config = DBConfig::GetConfig(instance);
     config.storage_extensions["delta"] = make_uniq<DeltaStorageExtension>();
-=======
-	// Load functions
-	for (const auto &function : DeltaFunctions::GetTableFunctions(instance)) {
-		ExtensionUtil::RegisterFunction(instance, function);
-	}
->>>>>>> 6c4fcafa
 }
 
 void DeltaExtension::Load(DuckDB &db) {
