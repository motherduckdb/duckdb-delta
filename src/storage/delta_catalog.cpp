#include "storage/delta_catalog.hpp"
#include "storage/delta_schema_entry.hpp"
#include "storage/delta_transaction.hpp"
#include "duckdb/storage/database_size.hpp"
#include "duckdb/parser/parsed_data/drop_info.hpp"
#include "duckdb/parser/parsed_data/create_schema_info.hpp"
#include "duckdb/main/attached_database.hpp"

#include "functions/delta_scan/delta_multi_file_list.hpp"

namespace duckdb {

DeltaCatalog::DeltaCatalog(AttachedDatabase &db_p, const string &path, AccessMode access_mode)
    : Catalog(db_p), path(path), access_mode(access_mode), use_cache(false), pushdown_partition_info(true),
      filter_pushdown_mode(DEFAULT_PUSHDOWN_MODE) {
}

DeltaCatalog::~DeltaCatalog() = default;

void DeltaCatalog::Initialize(bool load_builtin) {
	CreateSchemaInfo info;
	main_schema = make_uniq<DeltaSchemaEntry>(*this, info);
}

optional_ptr<CatalogEntry> DeltaCatalog::CreateSchema(CatalogTransaction transaction, CreateSchemaInfo &info) {
	throw BinderException("Delta tables do not support creating new schemas");
}

void DeltaCatalog::DropSchema(ClientContext &context, DropInfo &info) {
	throw BinderException("Delta tables do not support dropping schemas");
}

void DeltaCatalog::ScanSchemas(ClientContext &context, std::function<void(SchemaCatalogEntry &)> callback) {
	callback(*main_schema);
}

optional_ptr<SchemaCatalogEntry> DeltaCatalog::LookupSchema(CatalogTransaction transaction,
                                                            const EntryLookupInfo &schema_lookup,
                                                            OnEntryNotFound if_not_found) {
	if (schema_lookup.GetEntryName() == DEFAULT_SCHEMA || schema_lookup.GetEntryName() == INVALID_SCHEMA) {
		return main_schema.get();
	}
	if (if_not_found == OnEntryNotFound::RETURN_NULL) {
		return nullptr;
	}
	return nullptr;
}

bool DeltaCatalog::InMemory() {
	return false;
}

string DeltaCatalog::GetDBPath() {
	return path;
}

bool DeltaCatalog::UseCachedSnapshot() {
	return use_cache;
}

optional_idx DeltaCatalog::GetCatalogVersion(ClientContext &context) {
	auto &delta_transaction = DeltaTransaction::Get(context, *this);
	idx_t version = DConstants::INVALID_INDEX;

	// Option 1: snapshot is cached table-wide
	auto cached_snapshot = main_schema->GetCachedTable();
	if (cached_snapshot) {
		version = cached_snapshot->snapshot->GetVersion();
	}

	// Option 2: snapshot is cached in transaction
	auto transaction_table_entry = delta_transaction.GetTableEntry();
	if (transaction_table_entry) {
		version = transaction_table_entry->snapshot->GetVersion();
	}

	if (version != DConstants::INVALID_INDEX) {
		return version;
	}

	return optional_idx::Invalid();
}

DatabaseSize DeltaCatalog::GetDatabaseSize(ClientContext &context) {
	if (default_schema.empty()) {
		throw InvalidInputException("Attempting to fetch the database size - but no database was provided "
		                            "in the connection string");
	}
	DatabaseSize size;
	return size;
}

<<<<<<< HEAD
PhysicalOperator &DeltaCatalog::PlanCreateTableAs(ClientContext &context, PhysicalPlanGenerator &planner,
                                                  LogicalCreateTable &op, PhysicalOperator &plan) {
	throw NotImplementedException("DeltaCatalog does not support creating new tables");
}
PhysicalOperator &DeltaCatalog::PlanInsert(ClientContext &context, PhysicalPlanGenerator &planner, LogicalInsert &op,
                                           optional_ptr<PhysicalOperator> plan) {
	throw NotImplementedException("DeltaCatalog does not support inserts");
}
PhysicalOperator &DeltaCatalog::PlanDelete(ClientContext &context, PhysicalPlanGenerator &planner, LogicalDelete &op,
                                           PhysicalOperator &plan) {
	throw NotImplementedException("DeltaCatalog does not support deletes");
}
PhysicalOperator &DeltaCatalog::PlanUpdate(ClientContext &context, PhysicalPlanGenerator &planner, LogicalUpdate &op,
                                           PhysicalOperator &plan) {
=======
PhysicalOperator &DeltaCatalog::PlanCreateTableAs(ClientContext &context, PhysicalPlanGenerator &planner, LogicalCreateTable &op, PhysicalOperator &plan) {
  throw NotImplementedException("DeltaCatalog does not support creating new tables");
}
PhysicalOperator &DeltaCatalog::PlanInsert(ClientContext &context, PhysicalPlanGenerator &planner, LogicalInsert &op, optional_ptr<PhysicalOperator> plan) {
	throw NotImplementedException("DeltaCatalog does not support inserts");
}
PhysicalOperator &DeltaCatalog::PlanDelete(ClientContext &context, PhysicalPlanGenerator &planner, LogicalDelete &op, PhysicalOperator &plan) {
	throw NotImplementedException("DeltaCatalog does not support deletes");
}
PhysicalOperator &DeltaCatalog::PlanUpdate(ClientContext &context, PhysicalPlanGenerator &planner, LogicalUpdate &op, PhysicalOperator &plan) {
>>>>>>> 71ac3d13
	throw NotImplementedException("DeltaCatalog does not support updates");
}
unique_ptr<LogicalOperator> DeltaCatalog::BindCreateIndex(Binder &binder, CreateStatement &stmt,
                                                          TableCatalogEntry &table, unique_ptr<LogicalOperator> plan) {
	throw NotImplementedException("DeltaCatalog does not support creating indices");
}

} // namespace duckdb<|MERGE_RESOLUTION|>--- conflicted
+++ resolved
@@ -90,22 +90,6 @@
 	return size;
 }
 
-<<<<<<< HEAD
-PhysicalOperator &DeltaCatalog::PlanCreateTableAs(ClientContext &context, PhysicalPlanGenerator &planner,
-                                                  LogicalCreateTable &op, PhysicalOperator &plan) {
-	throw NotImplementedException("DeltaCatalog does not support creating new tables");
-}
-PhysicalOperator &DeltaCatalog::PlanInsert(ClientContext &context, PhysicalPlanGenerator &planner, LogicalInsert &op,
-                                           optional_ptr<PhysicalOperator> plan) {
-	throw NotImplementedException("DeltaCatalog does not support inserts");
-}
-PhysicalOperator &DeltaCatalog::PlanDelete(ClientContext &context, PhysicalPlanGenerator &planner, LogicalDelete &op,
-                                           PhysicalOperator &plan) {
-	throw NotImplementedException("DeltaCatalog does not support deletes");
-}
-PhysicalOperator &DeltaCatalog::PlanUpdate(ClientContext &context, PhysicalPlanGenerator &planner, LogicalUpdate &op,
-                                           PhysicalOperator &plan) {
-=======
 PhysicalOperator &DeltaCatalog::PlanCreateTableAs(ClientContext &context, PhysicalPlanGenerator &planner, LogicalCreateTable &op, PhysicalOperator &plan) {
   throw NotImplementedException("DeltaCatalog does not support creating new tables");
 }
@@ -116,7 +100,6 @@
 	throw NotImplementedException("DeltaCatalog does not support deletes");
 }
 PhysicalOperator &DeltaCatalog::PlanUpdate(ClientContext &context, PhysicalPlanGenerator &planner, LogicalUpdate &op, PhysicalOperator &plan) {
->>>>>>> 71ac3d13
 	throw NotImplementedException("DeltaCatalog does not support updates");
 }
 unique_ptr<LogicalOperator> DeltaCatalog::BindCreateIndex(Binder &binder, CreateStatement &stmt,
