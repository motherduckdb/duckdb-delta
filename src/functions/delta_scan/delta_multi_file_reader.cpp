--- conflicted
+++ resolved
@@ -95,10 +95,10 @@
 	}
 }
 
-// TODO: upstream this into MultiFileReaderColumnDefinition?
-static vector<MultiFileReaderColumnDefinition> ColumnsFromNamesAndTypes(const vector<string> &names,
+// TODO: upstream this into MultiFileColumnDefinition?
+static vector<MultiFileColumnDefinition> ColumnsFromNamesAndTypes(const vector<string> &names,
                                                                         const vector<LogicalType> &types) {
-	vector<MultiFileReaderColumnDefinition> columns;
+	vector<MultiFileColumnDefinition> columns;
 	D_ASSERT(names.size() == types.size());
 	for (idx_t i = 0; i < names.size(); i++) {
 		auto &name = names[i];
@@ -248,17 +248,8 @@
 			auto col_partition_entry = file_metadata.partition_map.find(global_columns[col_id].name);
 			if (col_partition_entry != file_metadata.partition_map.end()) {
 				auto &current_type = global_columns[col_id].type;
-<<<<<<< HEAD
-				if (current_type == LogicalType::BLOB) {
-					reader_data.constant_map.Add(global_idx, Value::BLOB_RAW(col_partition_entry->second));
-				} else {
-					auto maybe_value = Value(col_partition_entry->second).DefaultCastAs(current_type);
-					reader_data.constant_map.Add(global_idx, maybe_value);
-				}
-=======
 				auto maybe_value = Value(col_partition_entry->second).DefaultCastAs(current_type);
-				reader_data.constant_map.emplace_back(i, maybe_value);
->>>>>>> 90f244b3
+				reader_data.constant_map.Add(global_idx, maybe_value);
 			}
 		}
 	}
@@ -347,7 +338,45 @@
 	return std::move(res);
 }
 
-<<<<<<< HEAD
+// Returns a map of every local field name to a global field name (both columns and struct fields)
+static void ParseNameMaps(vector<unique_ptr<ParsedExpression>> &transform_expression,
+                          const vector<MultiFileColumnDefinition> &global_columns,
+                          unordered_map<string, string> &global_to_local) {
+	auto &column_expressions = KernelUtils::UnpackTopLevelStruct(transform_expression);
+
+	D_ASSERT(column_expressions.size() <= global_columns.size()); // tODO throw
+
+	for (idx_t i = 0; i < column_expressions.size(); i++) {
+		auto &expression = column_expressions[i];
+		// auto &column_definition = global_columns[i];
+
+		if (expression->type == ExpressionType::FUNCTION) {
+			if (expression->Cast<FunctionExpression>().function_name != "struct_pack") {
+				throw IOException("Unexpected function of root expression returned by delta kernel: %s",
+				                  expression->Cast<FunctionExpression>().function_name);
+			}
+			// FIXME: Currently we don't traverse into nested types, since the kernel transforms don't contain them yet
+
+			// auto &expression_children = expression->Cast<FunctionExpression>().children;
+			// ParseNameMaps(expression_children, column_definition.children, local_to_global, global_to_local);
+
+		} else if (expression->type == ExpressionType::COLUMN_REF) {
+			auto local_name = expression->Cast<ColumnRefExpression>().GetColumnName();
+			auto global_name = global_columns[i].name;
+
+			global_to_local[global_name] = local_name;
+		}
+	}
+}
+
+//static void DetectUnsupportedTypeCast(const LogicalType &local_type, const LogicalType &global_type) {
+//	if (local_type.IsNested() && local_type != global_type) {
+//		throw NotImplementedException("Unsupported type cast detected in Delta table '%s' -> '%s'. DuckDB currently "
+//		                              "does not support column mapping for nested types.",
+//		                              local_type.ToString(), global_type.ToString());
+//	}
+//}
+
 //// This code is duplicated from MultiFileReader::CreateNameMapping the difference is that for columns that are not found
 //// in the parquet files, we just add null constant columns
 //static void CustomMulfiFileNameMapping(const string &file_name,
@@ -357,15 +386,25 @@
 //                                       const string &initial_file,
 //                                       optional_ptr<MultiFileReaderGlobalState> global_state) {
 //	// we have expected types: create a map of name -> column index
-//	case_insensitive_map_t<idx_t> name_map;
+//	case_insensitive_map_t<idx_t> local_name_map;
 //	for (idx_t col_idx = 0; col_idx < local_columns.size(); col_idx++) {
-//		name_map[local_columns[col_idx].name] = col_idx;
+//		local_name_map[local_columns[col_idx].name] = col_idx;
 //	}
+
+//	auto delta_list = dynamic_cast<const DeltaMultiFileList *>(global_state->file_list.get());
+
+//	auto &metadata = delta_list->GetMetaData(reader_data.file_list_idx.GetIndex());
+
+//	unordered_map<string, string> global_to_local;
+//	if (metadata.transform_expression) {
+//		ParseNameMaps(*metadata.transform_expression, global_columns, global_to_local);
+//	}
+
 //	for (idx_t i = 0; i < global_column_ids.size(); i++) {
 //		// check if this is a constant column
 //		bool constant = false;
 //		for (auto &entry : reader_data.constant_map) {
-//			if (entry.column_idx == i) {
+//			if (entry.column_id == i) {
 //				constant = true;
 //				break;
 //			}
@@ -381,19 +420,32 @@
 //			    "MultiFileReader::CreatePositionalMapping - global_id is out of range in global_types for this file");
 //		}
 //		auto &global_name = global_columns[global_id].name;
-//		auto entry = name_map.find(global_name);
-//		if (entry == name_map.end()) {
-//			string candidate_names;
-//			for (auto &local_column : local_columns) {
-//				if (!candidate_names.empty()) {
-//					candidate_names += ", ";
+
+//		string local_name;
+//		if (metadata.transform_expression) {
+//			auto local_name_lookup = global_to_local.find(global_name);
+//			if (local_name_lookup == global_to_local.end()) {
+//				if (global_name == "file_row_number") {
+//					// Special case file_row_number column, we
+//					local_name = global_name;
+//				} else {
+//					throw IOException(
+//					    "Column '%s' from the schema was not found in the transformation expression returned by kernel",
+//					    global_name);
 //				}
-//				candidate_names += local_column.name;
+//			} else {
+//				local_name = local_name_lookup->second;
 //			}
+//		} else {
+//			local_name = global_name;
+//		}
+
+//		auto entry = local_name_map.find(local_name);
+//		if (entry == local_name_map.end()) {
 //			// FIXME: this override is pretty hacky: for missing columns we just insert NULL constants
 //			auto &global_type = global_columns[global_id].type;
 //			Value val(global_type);
-//			reader_data.constant_map.Add({i, val});
+//			reader_data.constant_map.push_back({i, val});
 //			continue;
 //		}
 //		// we found the column in the local file - check if the types are the same
@@ -401,7 +453,10 @@
 //		D_ASSERT(global_id < global_columns.size());
 //		D_ASSERT(local_id < local_columns.size());
 //		auto &global_type = global_columns[global_id].type;
-//		auto &local_type = local_columns[local_id].type;
+//		auto local_type = local_columns[local_id].type;
+
+//		DetectUnsupportedTypeCast(local_type, global_type);
+
 //		if (global_type != local_type) {
 //			reader_data.cast_map[local_id] = global_type;
 //		}
@@ -409,7 +464,6 @@
 //		reader_data.column_mapping.push_back(i);
 //		reader_data.column_ids.push_back(local_id);
 //	}
-
 //	reader_data.empty_columns = reader_data.column_ids.empty();
 //}
 
@@ -458,181 +512,6 @@
                                            DataChunk &input_chunk, DataChunk &output_chunk,
                                            ExpressionExecutor &executor,
                                            optional_ptr<MultiFileReaderGlobalState> global_state) {
-=======
-// Returns a map of every local field name to a global field name (both columns and struct fields)
-static void ParseNameMaps(vector<unique_ptr<ParsedExpression>> &transform_expression,
-                          const vector<MultiFileReaderColumnDefinition> &global_columns,
-                          unordered_map<string, string> &global_to_local) {
-	auto &column_expressions = KernelUtils::UnpackTopLevelStruct(transform_expression);
-
-	D_ASSERT(column_expressions.size() <= global_columns.size()); // tODO throw
-
-	for (idx_t i = 0; i < column_expressions.size(); i++) {
-		auto &expression = column_expressions[i];
-		// auto &column_definition = global_columns[i];
-
-		if (expression->type == ExpressionType::FUNCTION) {
-			if (expression->Cast<FunctionExpression>().function_name != "struct_pack") {
-				throw IOException("Unexpected function of root expression returned by delta kernel: %s",
-				                  expression->Cast<FunctionExpression>().function_name);
-			}
-			// FIXME: Currently we don't traverse into nested types, since the kernel transforms don't contain them yet
-
-			// auto &expression_children = expression->Cast<FunctionExpression>().children;
-			// ParseNameMaps(expression_children, column_definition.children, local_to_global, global_to_local);
-
-		} else if (expression->type == ExpressionType::COLUMN_REF) {
-			auto local_name = expression->Cast<ColumnRefExpression>().GetColumnName();
-			auto global_name = global_columns[i].name;
-
-			global_to_local[global_name] = local_name;
-		}
-	}
-}
-
-static void DetectUnsupportedTypeCast(const LogicalType &local_type, const LogicalType &global_type) {
-	if (local_type.IsNested() && local_type != global_type) {
-		throw NotImplementedException("Unsupported type cast detected in Delta table '%s' -> '%s'. DuckDB currently "
-		                              "does not support column mapping for nested types.",
-		                              local_type.ToString(), global_type.ToString());
-	}
-}
-
-// This code is duplicated from MultiFileReader::CreateNameMapping the difference is that for columns that are not found
-// in the parquet files, we just add null constant columns
-static void CustomMulfiFileNameMapping(const string &file_name,
-                                       const vector<MultiFileReaderColumnDefinition> &local_columns,
-                                       const vector<MultiFileReaderColumnDefinition> &global_columns,
-                                       const vector<ColumnIndex> &global_column_ids, MultiFileReaderData &reader_data,
-                                       const string &initial_file,
-                                       optional_ptr<MultiFileReaderGlobalState> global_state) {
-	// we have expected types: create a map of name -> column index
-	case_insensitive_map_t<idx_t> local_name_map;
-	for (idx_t col_idx = 0; col_idx < local_columns.size(); col_idx++) {
-		local_name_map[local_columns[col_idx].name] = col_idx;
-	}
-
-	auto delta_list = dynamic_cast<const DeltaMultiFileList *>(global_state->file_list.get());
-
-	auto &metadata = delta_list->GetMetaData(reader_data.file_list_idx.GetIndex());
-
-	unordered_map<string, string> global_to_local;
-	if (metadata.transform_expression) {
-		ParseNameMaps(*metadata.transform_expression, global_columns, global_to_local);
-	}
-
-	for (idx_t i = 0; i < global_column_ids.size(); i++) {
-		// check if this is a constant column
-		bool constant = false;
-		for (auto &entry : reader_data.constant_map) {
-			if (entry.column_id == i) {
-				constant = true;
-				break;
-			}
-		}
-		if (constant) {
-			// this column is constant for this file
-			continue;
-		}
-		// not constant - look up the column in the name map
-		auto global_id = global_column_ids[i].GetPrimaryIndex();
-		if (global_id >= global_columns.size()) {
-			throw InternalException(
-			    "MultiFileReader::CreatePositionalMapping - global_id is out of range in global_types for this file");
-		}
-		auto &global_name = global_columns[global_id].name;
-
-		string local_name;
-		if (metadata.transform_expression) {
-			auto local_name_lookup = global_to_local.find(global_name);
-			if (local_name_lookup == global_to_local.end()) {
-				if (global_name == "file_row_number") {
-					// Special case file_row_number column, we
-					local_name = global_name;
-				} else {
-					throw IOException(
-					    "Column '%s' from the schema was not found in the transformation expression returned by kernel",
-					    global_name);
-				}
-			} else {
-				local_name = local_name_lookup->second;
-			}
-		} else {
-			local_name = global_name;
-		}
-
-		auto entry = local_name_map.find(local_name);
-		if (entry == local_name_map.end()) {
-			// FIXME: this override is pretty hacky: for missing columns we just insert NULL constants
-			auto &global_type = global_columns[global_id].type;
-			Value val(global_type);
-			reader_data.constant_map.push_back({i, val});
-			continue;
-		}
-		// we found the column in the local file - check if the types are the same
-		auto local_id = entry->second;
-		D_ASSERT(global_id < global_columns.size());
-		D_ASSERT(local_id < local_columns.size());
-		auto &global_type = global_columns[global_id].type;
-		auto local_type = local_columns[local_id].type;
-
-		DetectUnsupportedTypeCast(local_type, global_type);
-
-		if (global_type != local_type) {
-			reader_data.cast_map[local_id] = global_type;
-		}
-		// the types are the same - create the mapping
-		reader_data.column_mapping.push_back(i);
-		reader_data.column_ids.push_back(local_id);
-	}
-
-	reader_data.empty_columns = reader_data.column_ids.empty();
-}
-
-void DeltaMultiFileReader::CreateColumnMapping(const string &file_name,
-                                               const vector<MultiFileReaderColumnDefinition> &local_columns,
-                                               const vector<MultiFileReaderColumnDefinition> &global_columns,
-                                               const vector<ColumnIndex> &global_column_ids,
-                                               MultiFileReaderData &reader_data,
-                                               const MultiFileReaderBindData &bind_data, const string &initial_file,
-                                               optional_ptr<MultiFileReaderGlobalState> global_state) {
-	// First call the base implementation to do most mapping
-	CustomMulfiFileNameMapping(file_name, local_columns, global_columns, global_column_ids, reader_data, initial_file,
-	                           global_state);
-
-	// Then we handle delta specific mapping
-	D_ASSERT(global_state);
-	auto &delta_global_state = global_state->Cast<DeltaMultiFileReaderGlobalState>();
-
-	// Check if the file_row_number column is an "extra_column" which is not part of the projection
-	if (delta_global_state.file_row_number_idx >= global_column_ids.size()) {
-		D_ASSERT(delta_global_state.file_row_number_idx != DConstants::INVALID_INDEX);
-
-		// Build the name map
-		case_insensitive_map_t<idx_t> name_map;
-		for (idx_t col_idx = 0; col_idx < local_columns.size(); col_idx++) {
-			name_map[local_columns[col_idx].name] = col_idx;
-		}
-
-		// Lookup the required column in the local map
-		auto entry = name_map.find("file_row_number");
-		if (entry == name_map.end()) {
-			throw IOException("Failed to find the file_row_number column");
-		}
-
-		// Register the column to be scanned from this file
-		reader_data.column_ids.push_back(entry->second);
-		reader_data.column_mapping.push_back(delta_global_state.file_row_number_idx);
-	}
-
-	// This may have changed: update it
-	reader_data.empty_columns = reader_data.column_ids.empty();
-}
-
-void DeltaMultiFileReader::FinalizeChunk(ClientContext &context, const MultiFileReaderBindData &bind_data,
-                                         const MultiFileReaderData &reader_data, DataChunk &chunk,
-                                         optional_ptr<MultiFileReaderGlobalState> global_state) {
->>>>>>> 90f244b3
 	// Base class finalization first
 	MultiFileReader::FinalizeChunk(context, bind_data, reader, reader_data, input_chunk, output_chunk, executor,
 	                               global_state);
