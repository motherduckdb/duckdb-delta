--- conflicted
+++ resolved
@@ -276,16 +276,6 @@
 	state_cast->AppendToList(sibling_list_id, std::move(expression));
 }
 
-<<<<<<< HEAD
-//// Note: hack to get the DECIMAL thing goin
-//template <class hugeint_t>
-//hugeint_t &Value::GetReferenceUnsafe() {
-//	D_ASSERT(type_.InternalType() == PhysicalType::INT128);
-//	return value_.hugeint;
-//}
-
-=======
->>>>>>> d362a43f
 // This function is a workaround for the fact that duckdb disallows using hugeints to store decimals with precision < 18
 // whereas kernel does allow this.
 static int64_t GetTruncatedDecimalValue(int64_t value_ms, uint64_t value_ls) {
