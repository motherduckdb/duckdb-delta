//===----------------------------------------------------------------------===//
//                         DuckDB
//
// functions/delta_scan.hpp
//
//
//===----------------------------------------------------------------------===//

#pragma once

#include "delta_utils.hpp"
#include "duckdb/common/multi_file_reader.hpp"

namespace duckdb {
struct DeltaSnapshot;

struct DeltaFunctionInfo : public TableFunctionInfo {
    shared_ptr<DeltaSnapshot> snapshot;
    string expected_path;
};

struct DeltaFileMetaData {
	DeltaFileMetaData() {};

	// No copying pls
	DeltaFileMetaData(const DeltaFileMetaData &) = delete;
	DeltaFileMetaData &operator=(const DeltaFileMetaData &) = delete;

	~DeltaFileMetaData() {
		if (selection_vector.ptr) {
			ffi::free_bool_slice(selection_vector);
		}
	}

	idx_t delta_snapshot_version = DConstants::INVALID_INDEX;
	idx_t file_number = DConstants::INVALID_INDEX;
	idx_t cardinality = DConstants::INVALID_INDEX;
	ffi::KernelBoolSlice selection_vector = {nullptr, 0};
	case_insensitive_map_t<string> partition_map;
};

//! The DeltaSnapshot implements the MultiFileList API to allow injecting it into the regular DuckDB parquet scan
struct DeltaSnapshot : public MultiFileList {
	DeltaSnapshot(ClientContext &context, const string &path);
	string GetPath();
	static string ToDuckDBPath(const string &raw_path);
	static string ToDeltaPath(const string &raw_path);

	//! MultiFileList API
public:
	void Bind(vector<LogicalType> &return_types, vector<string> &names);
	unique_ptr<MultiFileList> ComplexFilterPushdown(ClientContext &context, const MultiFileReaderOptions &options,
	                                                MultiFilePushdownInfo &info,
	                                                vector<unique_ptr<Expression>> &filters) override;
	vector<string> GetAllFiles() override;
	FileExpandResult GetExpandResult() override;
	idx_t GetTotalFileCount() override;

	unique_ptr<NodeStatistics> GetCardinality(ClientContext &context) override;

protected:
	//! Get the i-th expanded file
	string GetFile(idx_t i) override;

protected:
<<<<<<< HEAD
    void InitializeSnapshot();
    void InitializeScan();
=======
	// TODO: How to guarantee we only call this after the filter pushdown?
	void InitializeFiles();
>>>>>>> 6c4fcafa

	template <class T>
	T TryUnpackKernelResult(ffi::ExternResult<T> result) {
		return KernelUtils::UnpackResult<T>(
		    result, StringUtil::Format("While trying to read from delta table: '%s'", paths[0]));
	}

	// TODO: change back to protected
public:
	idx_t version;

<<<<<<< HEAD
    //! Delta Kernel Structures
    shared_ptr<SharedKernelSnapshot> snapshot;

    KernelExternEngine extern_engine;
    KernelScan scan;
    KernelGlobalScanState global_state;
    KernelScanDataIterator scan_data_iterator;

    //! Names
    vector<string> names;
    vector<LogicalType> types;
    bool have_bound = false;
=======
	//! Delta Kernel Structures
	KernelSnapshot snapshot;
	KernelExternEngine extern_engine;
	KernelScan scan;
	KernelGlobalScanState global_state;
	KernelScanDataIterator scan_data_iterator;

	//! Names
	vector<string> names;
>>>>>>> 6c4fcafa

	//! Metadata map for files
	vector<unique_ptr<DeltaFileMetaData>> metadata;

<<<<<<< HEAD
    //! Current file list resolution state
    bool initialized_snapshot = false;
    bool initialized_scan = false;

    bool files_exhausted = false;
    vector<string> resolved_files;
    TableFilterSet table_filters;
=======
	//! Current file list resolution state
	bool initialized = false;
	bool files_exhausted = false;
	vector<string> resolved_files;
	TableFilterSet table_filters;
>>>>>>> 6c4fcafa

	ClientContext &context;
};

struct DeltaMultiFileReaderGlobalState : public MultiFileReaderGlobalState {
	DeltaMultiFileReaderGlobalState(vector<LogicalType> extra_columns_p, optional_ptr<const MultiFileList> file_list_p)
	    : MultiFileReaderGlobalState(extra_columns_p, file_list_p) {
	}
	//! The idx of the file number column in the result chunk
	idx_t delta_file_number_idx = DConstants::INVALID_INDEX;
	//! The idx of the file_row_number column in the result chunk
	idx_t file_row_number_idx = DConstants::INVALID_INDEX;

	void SetColumnIdx(const string &column, idx_t idx);
};

struct DeltaMultiFileReader : public MultiFileReader {
<<<<<<< HEAD
    static unique_ptr<MultiFileReader> CreateInstance(const TableFunction &table_function);
    //! Return a DeltaSnapshot
    shared_ptr<MultiFileList> CreateFileList(ClientContext &context, const vector<string> &paths,
                   FileGlobOptions options) override;

    //! Override the regular parquet bind using the MultiFileReader Bind. The bind from these are what DuckDB's file
    //! readers will try read
    bool Bind(MultiFileReaderOptions &options, MultiFileList &files,
              vector<LogicalType> &return_types, vector<string> &names, MultiFileReaderBindData &bind_data) override;

    //! Override the Options bind
    void BindOptions(MultiFileReaderOptions &options, MultiFileList &files,
                                        vector<LogicalType> &return_types, vector<string> &names, MultiFileReaderBindData& bind_data) override;

    void CreateNameMapping(const string &file_name, const vector<LogicalType> &local_types,
                      const vector<string> &local_names, const vector<LogicalType> &global_types,
                      const vector<string> &global_names, const vector<column_t> &global_column_ids,
                      MultiFileReaderData &reader_data, const string &initial_file,
                      optional_ptr<MultiFileReaderGlobalState> global_state) override;

    unique_ptr<MultiFileReaderGlobalState> InitializeGlobalState(ClientContext &context, const MultiFileReaderOptions &file_options,
                          const MultiFileReaderBindData &bind_data, const MultiFileList &file_list,
                          const vector<LogicalType> &global_types, const vector<string> &global_names,
                          const vector<column_t> &global_column_ids) override;

    void FinalizeBind(const MultiFileReaderOptions &file_options, const MultiFileReaderBindData &options,
                                       const string &filename, const vector<string> &local_names,
                                       const vector<LogicalType> &global_types, const vector<string> &global_names,
                                       const vector<column_t> &global_column_ids, MultiFileReaderData &reader_data,
                                       ClientContext &context, optional_ptr<MultiFileReaderGlobalState> global_state) override;

    //! Override the FinalizeChunk method
    void FinalizeChunk(ClientContext &context, const MultiFileReaderBindData &bind_data,
                       const MultiFileReaderData &reader_data, DataChunk &chunk, optional_ptr<MultiFileReaderGlobalState> global_state) override;

    //! Override the ParseOption call to parse delta_scan specific options
    bool ParseOption(const string &key, const Value &val, MultiFileReaderOptions &options,
                                        ClientContext &context) override;

    // A snapshot can be injected into the multifilereader, this ensures the GetMultiFileList can return this snapshot
    // (note that the path should match the one passed to CreateFileList)
    shared_ptr<DeltaSnapshot> snapshot;
=======
	static unique_ptr<MultiFileReader> CreateInstance();
	//! Return a DeltaSnapshot
	unique_ptr<MultiFileList> CreateFileList(ClientContext &context, const vector<string> &paths,
	                                         FileGlobOptions options) override;

	//! Override the regular parquet bind using the MultiFileReader Bind. The bind from these are what DuckDB's file
	//! readers will try read
	bool Bind(MultiFileReaderOptions &options, MultiFileList &files, vector<LogicalType> &return_types,
	          vector<string> &names, MultiFileReaderBindData &bind_data) override;

	//! Override the Options bind
	void BindOptions(MultiFileReaderOptions &options, MultiFileList &files, vector<LogicalType> &return_types,
	                 vector<string> &names, MultiFileReaderBindData &bind_data) override;

	void CreateNameMapping(const string &file_name, const vector<LogicalType> &local_types,
	                       const vector<string> &local_names, const vector<LogicalType> &global_types,
	                       const vector<string> &global_names, const vector<column_t> &global_column_ids,
	                       MultiFileReaderData &reader_data, const string &initial_file,
	                       optional_ptr<MultiFileReaderGlobalState> global_state) override;

	unique_ptr<MultiFileReaderGlobalState>
	InitializeGlobalState(ClientContext &context, const MultiFileReaderOptions &file_options,
	                      const MultiFileReaderBindData &bind_data, const MultiFileList &file_list,
	                      const vector<LogicalType> &global_types, const vector<string> &global_names,
	                      const vector<column_t> &global_column_ids) override;

	void FinalizeBind(const MultiFileReaderOptions &file_options, const MultiFileReaderBindData &options,
	                  const string &filename, const vector<string> &local_names,
	                  const vector<LogicalType> &global_types, const vector<string> &global_names,
	                  const vector<column_t> &global_column_ids, MultiFileReaderData &reader_data,
	                  ClientContext &context, optional_ptr<MultiFileReaderGlobalState> global_state) override;

	//! Override the FinalizeChunk method
	void FinalizeChunk(ClientContext &context, const MultiFileReaderBindData &bind_data,
	                   const MultiFileReaderData &reader_data, DataChunk &chunk,
	                   optional_ptr<MultiFileReaderGlobalState> global_state) override;

	//! Override the ParseOption call to parse delta_scan specific options
	bool ParseOption(const string &key, const Value &val, MultiFileReaderOptions &options,
	                 ClientContext &context) override;
>>>>>>> 6c4fcafa
};

} // namespace duckdb<|MERGE_RESOLUTION|>--- conflicted
+++ resolved
@@ -63,13 +63,8 @@
 	string GetFile(idx_t i) override;
 
 protected:
-<<<<<<< HEAD
     void InitializeSnapshot();
     void InitializeScan();
-=======
-	// TODO: How to guarantee we only call this after the filter pushdown?
-	void InitializeFiles();
->>>>>>> 6c4fcafa
 
 	template <class T>
 	T TryUnpackKernelResult(ffi::ExternResult<T> result) {
@@ -81,7 +76,6 @@
 public:
 	idx_t version;
 
-<<<<<<< HEAD
     //! Delta Kernel Structures
     shared_ptr<SharedKernelSnapshot> snapshot;
 
@@ -94,22 +88,10 @@
     vector<string> names;
     vector<LogicalType> types;
     bool have_bound = false;
-=======
-	//! Delta Kernel Structures
-	KernelSnapshot snapshot;
-	KernelExternEngine extern_engine;
-	KernelScan scan;
-	KernelGlobalScanState global_state;
-	KernelScanDataIterator scan_data_iterator;
-
-	//! Names
-	vector<string> names;
->>>>>>> 6c4fcafa
 
 	//! Metadata map for files
 	vector<unique_ptr<DeltaFileMetaData>> metadata;
 
-<<<<<<< HEAD
     //! Current file list resolution state
     bool initialized_snapshot = false;
     bool initialized_scan = false;
@@ -117,13 +99,6 @@
     bool files_exhausted = false;
     vector<string> resolved_files;
     TableFilterSet table_filters;
-=======
-	//! Current file list resolution state
-	bool initialized = false;
-	bool files_exhausted = false;
-	vector<string> resolved_files;
-	TableFilterSet table_filters;
->>>>>>> 6c4fcafa
 
 	ClientContext &context;
 };
@@ -141,54 +116,10 @@
 };
 
 struct DeltaMultiFileReader : public MultiFileReader {
-<<<<<<< HEAD
     static unique_ptr<MultiFileReader> CreateInstance(const TableFunction &table_function);
     //! Return a DeltaSnapshot
     shared_ptr<MultiFileList> CreateFileList(ClientContext &context, const vector<string> &paths,
                    FileGlobOptions options) override;
-
-    //! Override the regular parquet bind using the MultiFileReader Bind. The bind from these are what DuckDB's file
-    //! readers will try read
-    bool Bind(MultiFileReaderOptions &options, MultiFileList &files,
-              vector<LogicalType> &return_types, vector<string> &names, MultiFileReaderBindData &bind_data) override;
-
-    //! Override the Options bind
-    void BindOptions(MultiFileReaderOptions &options, MultiFileList &files,
-                                        vector<LogicalType> &return_types, vector<string> &names, MultiFileReaderBindData& bind_data) override;
-
-    void CreateNameMapping(const string &file_name, const vector<LogicalType> &local_types,
-                      const vector<string> &local_names, const vector<LogicalType> &global_types,
-                      const vector<string> &global_names, const vector<column_t> &global_column_ids,
-                      MultiFileReaderData &reader_data, const string &initial_file,
-                      optional_ptr<MultiFileReaderGlobalState> global_state) override;
-
-    unique_ptr<MultiFileReaderGlobalState> InitializeGlobalState(ClientContext &context, const MultiFileReaderOptions &file_options,
-                          const MultiFileReaderBindData &bind_data, const MultiFileList &file_list,
-                          const vector<LogicalType> &global_types, const vector<string> &global_names,
-                          const vector<column_t> &global_column_ids) override;
-
-    void FinalizeBind(const MultiFileReaderOptions &file_options, const MultiFileReaderBindData &options,
-                                       const string &filename, const vector<string> &local_names,
-                                       const vector<LogicalType> &global_types, const vector<string> &global_names,
-                                       const vector<column_t> &global_column_ids, MultiFileReaderData &reader_data,
-                                       ClientContext &context, optional_ptr<MultiFileReaderGlobalState> global_state) override;
-
-    //! Override the FinalizeChunk method
-    void FinalizeChunk(ClientContext &context, const MultiFileReaderBindData &bind_data,
-                       const MultiFileReaderData &reader_data, DataChunk &chunk, optional_ptr<MultiFileReaderGlobalState> global_state) override;
-
-    //! Override the ParseOption call to parse delta_scan specific options
-    bool ParseOption(const string &key, const Value &val, MultiFileReaderOptions &options,
-                                        ClientContext &context) override;
-
-    // A snapshot can be injected into the multifilereader, this ensures the GetMultiFileList can return this snapshot
-    // (note that the path should match the one passed to CreateFileList)
-    shared_ptr<DeltaSnapshot> snapshot;
-=======
-	static unique_ptr<MultiFileReader> CreateInstance();
-	//! Return a DeltaSnapshot
-	unique_ptr<MultiFileList> CreateFileList(ClientContext &context, const vector<string> &paths,
-	                                         FileGlobOptions options) override;
 
 	//! Override the regular parquet bind using the MultiFileReader Bind. The bind from these are what DuckDB's file
 	//! readers will try read
@@ -222,10 +153,13 @@
 	                   const MultiFileReaderData &reader_data, DataChunk &chunk,
 	                   optional_ptr<MultiFileReaderGlobalState> global_state) override;
 
-	//! Override the ParseOption call to parse delta_scan specific options
-	bool ParseOption(const string &key, const Value &val, MultiFileReaderOptions &options,
-	                 ClientContext &context) override;
->>>>>>> 6c4fcafa
+    //! Override the ParseOption call to parse delta_scan specific options
+    bool ParseOption(const string &key, const Value &val, MultiFileReaderOptions &options,
+                                        ClientContext &context) override;
+
+    // A snapshot can be injected into the multifilereader, this ensures the GetMultiFileList can return this snapshot
+    // (note that the path should match the one passed to CreateFileList)
+    shared_ptr<DeltaSnapshot> snapshot;
 };
 
 } // namespace duckdb