cmake_minimum_required(VERSION 2.8.12)
include(ExternalProject)

### Core config
set(TARGET_NAME delta)

set(EXTENSION_NAME ${TARGET_NAME}_extension)
set(LOADABLE_EXTENSION_NAME ${TARGET_NAME}_loadable_extension)

project(${TARGET_NAME})

include_directories(src/include)

set(EXTENSION_SOURCES
        src/delta_extension.cpp
        src/delta_functions.cpp
        src/delta_utils.cpp
        src/functions/delta_scan.cpp)

### Custom config
# TODO: figure out if we really need this?
if(APPLE)
    set(PLATFORM_LIBS m c System resolv "-framework Corefoundation -framework SystemConfiguration -framework Security")
elseif(UNIX)
    set(PLATFORM_LIBS m c resolv)
elseif(WIN32)
    set(PLATFORM_LIBS ntdll ncrypt secur32 ws2_32 userenv bcrypt msvcrt advapi32)
else()
    message(STATUS "UNKNOWN OS")
endif()

### Setup delta-kernel-rs dependency
set(KERNEL_NAME delta_kernel)

# Set default ExternalProject root directory
set_directory_properties(PROPERTIES EP_PREFIX ${CMAKE_BINARY_DIR}/rust)

set(RUST_ENV_VARS "")

# Propagate arch to rust build for CI
set(RUST_PLATFORM_TARGET "")
if("${OS_NAME}" STREQUAL "linux")
    if ("${OS_ARCH}" STREQUAL "arm64")
        set(RUST_PLATFORM_TARGET "aarch64-unknown-linux-gnu")
    elseif("${CMAKE_CXX_COMPILER}" MATCHES "aarch64")
        set(RUST_ENV_VARS ${RUST_ENV_VARS} CFLAGS_aarch64_unknown_linux_gnu=--sysroot=/usr/aarch64-linux-gnu)
        set(RUST_ENV_VARS ${RUST_ENV_VARS} CARGO_TARGET_AARCH64_UNKNOWN_LINUX_GNU_LINKER=aarch64-linux-gnu-gcc)
        set(RUST_ENV_VARS ${RUST_ENV_VARS} OPENSSL_LIB_DIR=${CMAKE_BINARY_DIR}/vcpkg_installed/${VCPKG_TARGET_TRIPLET}/lib)
        set(RUST_ENV_VARS ${RUST_ENV_VARS} OPENSSL_INCLUDE_DIR=${CMAKE_BINARY_DIR}/vcpkg_installed/${VCPKG_TARGET_TRIPLET}/include)
        set(RUST_PLATFORM_TARGET "aarch64-unknown-linux-gnu")
    else()
        set(RUST_PLATFORM_TARGET "x86_64-unknown-linux-gnu")
    endif()
elseif("${OS_NAME}" STREQUAL "osx")
    if ("${OSX_BUILD_ARCH}" STREQUAL "arm64")
        set(RUST_PLATFORM_TARGET "aarch64-apple-darwin")
    elseif ("${OSX_BUILD_ARCH}" STREQUAL "x86_64")
        set(RUST_PLATFORM_TARGET "x86_64-apple-darwin")
    elseif ("${OS_ARCH}" STREQUAL "arm64")
        set(RUST_PLATFORM_TARGET "aarch64-apple-darwin")
    endif()
elseif(WIN32)
    if (MINGW AND "${OS_ARCH}" STREQUAL "arm64")
        set(RUST_PLATFORM_TARGET "aarch64-pc-windows-gnu")
    elseif (MINGW AND "${OS_ARCH}" STREQUAL "amd64")
        set(RUST_PLATFORM_TARGET "x86_64-pc-windows-gnu")
    elseif (MSVC AND "${OS_ARCH}" STREQUAL "arm64")
        set(RUST_PLATFORM_TARGET "aarch64-pc-windows-msvc")
    elseif (MSVC AND "${OS_ARCH}" STREQUAL "amd64")
        set(RUST_PLATFORM_TARGET "x86_64-pc-windows-msvc")
    endif()
endif()

<<<<<<< HEAD
# We currently only support the predefined targets.
if ("${RUST_PLATFORM_TARGET}" STREQUAL "")
    message(FATAL_ERROR "Failed to detect the correct platform")
endif()

set(RUST_PLATFORM_PARAM "--target=${RUST_PLATFORM_TARGET}")
message(STATUS "Building for rust target: ${RUST_PLATFORM_TARGET}")

# Remove whitespaces before and after to prevent messed up env variables
=======
>>>>>>> 5cfefa57
string(STRIP "${RUST_ENV_VARS}" RUST_ENV_VARS)

# Having these set will mess up cross compilation to linux arm
set(RUST_UNSET_ENV_VARS --unset=CC --unset=CXX --unset=LD)

<<<<<<< HEAD
# Define all the relevant delta-kernel-rs paths/names
set(DELTA_KERNEL_LIBNAME "${CMAKE_STATIC_LIBRARY_PREFIX}delta_kernel_ffi${CMAKE_STATIC_LIBRARY_SUFFIX}")
set(DELTA_KERNEL_LIBPATH_DEBUG "${CMAKE_BINARY_DIR}/rust/src/delta_kernel/target/${RUST_PLATFORM_TARGET}/debug/${DELTA_KERNEL_LIBNAME}")
set(DELTA_KERNEL_LIBPATH_RELEASE "${CMAKE_BINARY_DIR}/rust/src/delta_kernel/target/${RUST_PLATFORM_TARGET}/release/${DELTA_KERNEL_LIBNAME}")
set(DELTA_KERNEL_FFI_HEADER_PATH "${CMAKE_BINARY_DIR}/rust/src/delta_kernel/target/ffi-headers")
set(DELTA_KERNEL_FFI_HEADER_C "${CMAKE_BINARY_DIR}/rust/src/delta_kernel/target/ffi-headers/delta_kernel_ffi.h")
set(DELTA_KERNEL_FFI_HEADER_CXX "${CMAKE_BINARY_DIR}/rust/src/delta_kernel/target/ffi-headers/delta_kernel_ffi.hpp")

# Add rust_example as a CMake target
ExternalProject_Add(
        ${KERNEL_NAME}
        GIT_REPOSITORY "https://github.com/delta-incubator/delta-kernel-rs"
        # WARNING: the FFI headers are currently pinned due to the C linkage issue of the c++ headers. Currently, when bumping
        # the kernel version, the produced header in ./src/include/delta_kernel_ffi.hpp should be also bumped, applying the fix
        GIT_TAG 08f0764a00e89f42136fd478823d28278adc7ee8
=======
# Add rust_example as a CMake target
ExternalProject_Add(
        ${KERNEL_NAME}
        GIT_REPOSITORY "https://github.com/nicklan/delta-kernel-rs"
        GIT_TAG 181232a45562ca78be763c2f5fb46b88a2463b5c
>>>>>>> 5cfefa57
        # Prints the env variables passed to the cargo build to the terminal, useful in debugging because passing them
        # through CMake is an error-prone mess
        CONFIGURE_COMMAND ${CMAKE_COMMAND} -E env ${RUST_UNSET_ENV_VARS} ${RUST_ENV_VARS} env
        UPDATE_COMMAND ""
        BUILD_IN_SOURCE 1
        # Build debug build
        BUILD_COMMAND
            ${CMAKE_COMMAND} -E env ${RUST_UNSET_ENV_VARS} ${RUST_ENV_VARS}
<<<<<<< HEAD
            cargo build --package delta_kernel_ffi --workspace --all-features ${RUST_PLATFORM_PARAM}
        # Build release build
        COMMAND
            ${CMAKE_COMMAND} -E env ${RUST_UNSET_ENV_VARS} ${RUST_ENV_VARS}
            cargo build --package delta_kernel_ffi --workspace --all-features --release ${RUST_PLATFORM_PARAM}
=======
            cargo build --package delta_kernel_ffi --workspace --all-features --target=${RUST_PLATFORM_TARGET}
        # Build release build
        COMMAND
            ${CMAKE_COMMAND} -E env ${RUST_UNSET_ENV_VARS} ${RUST_ENV_VARS}
            cargo build --package delta_kernel_ffi --workspace --all-features --release --target=${RUST_PLATFORM_TARGET}
>>>>>>> 5cfefa57
        # Build DATs
        COMMAND
            ${CMAKE_COMMAND} -E env ${RUST_UNSET_ENV_VARS} ${RUST_ENV_VARS}
            cargo build --manifest-path=${CMAKE_BINARY_DIR}/rust/src/delta_kernel/acceptance/Cargo.toml
<<<<<<< HEAD
        # Define the byproducts, required for building with Ninja
        BUILD_BYPRODUCTS "${DELTA_KERNEL_LIBPATH_DEBUG}"
        BUILD_BYPRODUCTS "${DELTA_KERNEL_LIBPATH_RELEASE}"
        BUILD_BYPRODUCTS "${DELTA_KERNEL_FFI_HEADER_C}"
        BUILD_BYPRODUCTS "${DELTA_KERNEL_FFI_HEADER_CXX}"
=======
        BUILD_BYPRODUCTS "${CMAKE_BINARY_DIR}/rust/src/delta_kernel/target/${RUST_PLATFORM_TARGET}/debug/libdelta_kernel_ffi.a"
        BUILD_BYPRODUCTS "${CMAKE_BINARY_DIR}/rust/src/delta_kernel/target/${RUST_PLATFORM_TARGET}/release/libdelta_kernel_ffi.a"
        BUILD_BYPRODUCTS "${CMAKE_BINARY_DIR}/rust/src/delta_kernel/target/ffi-headers/delta_kernel_ffi.h"
        BUILD_BYPRODUCTS "${CMAKE_BINARY_DIR}/rust/src/delta_kernel/target/ffi-headers/delta_kernel_ffi.hpp"
>>>>>>> 5cfefa57
        INSTALL_COMMAND ""
        LOG_BUILD ON)

build_static_extension(${TARGET_NAME} ${EXTENSION_SOURCES})
build_loadable_extension(${TARGET_NAME} " " ${EXTENSION_SOURCES})

# TODO: when C linkage issue is resolved, we should switch back to using the generated headers
#include_directories(${DELTA_KERNEL_FFI_HEADER_PATH})

# Hides annoying linker warnings
set(CMAKE_OSX_DEPLOYMENT_TARGET 13.3 CACHE STRING "Minimum OS X deployment version" FORCE)

# Add the default client
add_compile_definitions(DEFINE_DEFAULT_ENGINE)

# Link delta-kernal-rs to static lib
target_link_libraries(${EXTENSION_NAME}
        debug "${CMAKE_BINARY_DIR}/rust/src/delta_kernel/target/${RUST_PLATFORM_TARGET}/debug/libdelta_kernel_ffi.a"
        optimized "${CMAKE_BINARY_DIR}/rust/src/delta_kernel/target/${RUST_PLATFORM_TARGET}/release/libdelta_kernel_ffi.a"
        ${PLATFORM_LIBS})
add_dependencies(${EXTENSION_NAME} delta_kernel)

# Link delta-kernal-rs to dynamic lib
target_link_libraries(${LOADABLE_EXTENSION_NAME}
        debug "${CMAKE_BINARY_DIR}/rust/src/delta_kernel/target/${RUST_PLATFORM_TARGET}/debug/libdelta_kernel_ffi.a"
        optimized "${CMAKE_BINARY_DIR}/rust/src/delta_kernel/target/${RUST_PLATFORM_TARGET}/release/libdelta_kernel_ffi.a"
        ${PLATFORM_LIBS})
add_dependencies(${LOADABLE_EXTENSION_NAME} delta_kernel)

install(
  TARGETS ${EXTENSION_NAME}
  EXPORT "${DUCKDB_EXPORT_SET}"
  LIBRARY DESTINATION "${INSTALL_LIB_DIR}"
  ARCHIVE DESTINATION "${INSTALL_LIB_DIR}")<|MERGE_RESOLUTION|>--- conflicted
+++ resolved
@@ -48,6 +48,12 @@
         set(RUST_ENV_VARS ${RUST_ENV_VARS} OPENSSL_LIB_DIR=${CMAKE_BINARY_DIR}/vcpkg_installed/${VCPKG_TARGET_TRIPLET}/lib)
         set(RUST_ENV_VARS ${RUST_ENV_VARS} OPENSSL_INCLUDE_DIR=${CMAKE_BINARY_DIR}/vcpkg_installed/${VCPKG_TARGET_TRIPLET}/include)
         set(RUST_PLATFORM_TARGET "aarch64-unknown-linux-gnu")
+    elseif("${CMAKE_CXX_COMPILER}" MATCHES "aarch64")
+        set(RUST_ENV_VARS ${RUST_ENV_VARS} CFLAGS_aarch64_unknown_linux_gnu=--sysroot=/usr/aarch64-linux-gnu)
+        set(RUST_ENV_VARS ${RUST_ENV_VARS} CARGO_TARGET_AARCH64_UNKNOWN_LINUX_GNU_LINKER=aarch64-linux-gnu-gcc)
+        set(RUST_ENV_VARS ${RUST_ENV_VARS} OPENSSL_LIB_DIR=${CMAKE_BINARY_DIR}/vcpkg_installed/${VCPKG_TARGET_TRIPLET}/lib)
+        set(RUST_ENV_VARS ${RUST_ENV_VARS} OPENSSL_INCLUDE_DIR=${CMAKE_BINARY_DIR}/vcpkg_installed/${VCPKG_TARGET_TRIPLET}/include)
+        set(RUST_PLATFORM_TARGET "aarch64-unknown-linux-gnu")
     else()
         set(RUST_PLATFORM_TARGET "x86_64-unknown-linux-gnu")
     endif()
@@ -71,7 +77,6 @@
     endif()
 endif()
 
-<<<<<<< HEAD
 # We currently only support the predefined targets.
 if ("${RUST_PLATFORM_TARGET}" STREQUAL "")
     message(FATAL_ERROR "Failed to detect the correct platform")
@@ -81,14 +86,11 @@
 message(STATUS "Building for rust target: ${RUST_PLATFORM_TARGET}")
 
 # Remove whitespaces before and after to prevent messed up env variables
-=======
->>>>>>> 5cfefa57
 string(STRIP "${RUST_ENV_VARS}" RUST_ENV_VARS)
 
 # Having these set will mess up cross compilation to linux arm
 set(RUST_UNSET_ENV_VARS --unset=CC --unset=CXX --unset=LD)
 
-<<<<<<< HEAD
 # Define all the relevant delta-kernel-rs paths/names
 set(DELTA_KERNEL_LIBNAME "${CMAKE_STATIC_LIBRARY_PREFIX}delta_kernel_ffi${CMAKE_STATIC_LIBRARY_SUFFIX}")
 set(DELTA_KERNEL_LIBPATH_DEBUG "${CMAKE_BINARY_DIR}/rust/src/delta_kernel/target/${RUST_PLATFORM_TARGET}/debug/${DELTA_KERNEL_LIBNAME}")
@@ -100,17 +102,10 @@
 # Add rust_example as a CMake target
 ExternalProject_Add(
         ${KERNEL_NAME}
-        GIT_REPOSITORY "https://github.com/delta-incubator/delta-kernel-rs"
+        GIT_REPOSITORY "https://github.com/nicklan/delta-kernel-rs"
         # WARNING: the FFI headers are currently pinned due to the C linkage issue of the c++ headers. Currently, when bumping
         # the kernel version, the produced header in ./src/include/delta_kernel_ffi.hpp should be also bumped, applying the fix
-        GIT_TAG 08f0764a00e89f42136fd478823d28278adc7ee8
-=======
-# Add rust_example as a CMake target
-ExternalProject_Add(
-        ${KERNEL_NAME}
-        GIT_REPOSITORY "https://github.com/nicklan/delta-kernel-rs"
         GIT_TAG 181232a45562ca78be763c2f5fb46b88a2463b5c
->>>>>>> 5cfefa57
         # Prints the env variables passed to the cargo build to the terminal, useful in debugging because passing them
         # through CMake is an error-prone mess
         CONFIGURE_COMMAND ${CMAKE_COMMAND} -E env ${RUST_UNSET_ENV_VARS} ${RUST_ENV_VARS} env
@@ -119,35 +114,20 @@
         # Build debug build
         BUILD_COMMAND
             ${CMAKE_COMMAND} -E env ${RUST_UNSET_ENV_VARS} ${RUST_ENV_VARS}
-<<<<<<< HEAD
             cargo build --package delta_kernel_ffi --workspace --all-features ${RUST_PLATFORM_PARAM}
         # Build release build
         COMMAND
             ${CMAKE_COMMAND} -E env ${RUST_UNSET_ENV_VARS} ${RUST_ENV_VARS}
             cargo build --package delta_kernel_ffi --workspace --all-features --release ${RUST_PLATFORM_PARAM}
-=======
-            cargo build --package delta_kernel_ffi --workspace --all-features --target=${RUST_PLATFORM_TARGET}
-        # Build release build
-        COMMAND
-            ${CMAKE_COMMAND} -E env ${RUST_UNSET_ENV_VARS} ${RUST_ENV_VARS}
-            cargo build --package delta_kernel_ffi --workspace --all-features --release --target=${RUST_PLATFORM_TARGET}
->>>>>>> 5cfefa57
         # Build DATs
         COMMAND
             ${CMAKE_COMMAND} -E env ${RUST_UNSET_ENV_VARS} ${RUST_ENV_VARS}
             cargo build --manifest-path=${CMAKE_BINARY_DIR}/rust/src/delta_kernel/acceptance/Cargo.toml
-<<<<<<< HEAD
         # Define the byproducts, required for building with Ninja
         BUILD_BYPRODUCTS "${DELTA_KERNEL_LIBPATH_DEBUG}"
         BUILD_BYPRODUCTS "${DELTA_KERNEL_LIBPATH_RELEASE}"
         BUILD_BYPRODUCTS "${DELTA_KERNEL_FFI_HEADER_C}"
         BUILD_BYPRODUCTS "${DELTA_KERNEL_FFI_HEADER_CXX}"
-=======
-        BUILD_BYPRODUCTS "${CMAKE_BINARY_DIR}/rust/src/delta_kernel/target/${RUST_PLATFORM_TARGET}/debug/libdelta_kernel_ffi.a"
-        BUILD_BYPRODUCTS "${CMAKE_BINARY_DIR}/rust/src/delta_kernel/target/${RUST_PLATFORM_TARGET}/release/libdelta_kernel_ffi.a"
-        BUILD_BYPRODUCTS "${CMAKE_BINARY_DIR}/rust/src/delta_kernel/target/ffi-headers/delta_kernel_ffi.h"
-        BUILD_BYPRODUCTS "${CMAKE_BINARY_DIR}/rust/src/delta_kernel/target/ffi-headers/delta_kernel_ffi.hpp"
->>>>>>> 5cfefa57
         INSTALL_COMMAND ""
         LOG_BUILD ON)
 
